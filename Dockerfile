--- conflicted
+++ resolved
@@ -135,11 +135,7 @@
 
 # ENVIRONMENT SETUP
 RUN source ~/miniconda3/bin/activate && \
-<<<<<<< HEAD
-	conda tos accept --override-channels --channel https://repo.anaconda.com/pkgs/main && \
-=======
     conda tos accept --override-channels --channel https://repo.anaconda.com/pkgs/main && \
->>>>>>> 74df3515
     conda tos accept --override-channels --channel https://repo.anaconda.com/pkgs/r && \
     conda create -n uav-cyber-sim python=3.11 && \
     conda activate uav-cyber-sim && \
@@ -157,8 +153,6 @@
 # CLONE THE REPO
 RUN git clone https://github.com/4belito/uav-cyber-sim.git
 
-<<<<<<< HEAD
-=======
 
 # INSTALL ULI NET SIM
 FROM uli-net-sim:latest AS netsim
@@ -176,7 +170,6 @@
 COPY --from=netsim --chown=ubuntu:ubuntu /usr/uli-net-sim /usr/uli-net-sim
 
 
->>>>>>> 74df3515
 WORKDIR /home/ubuntu/uav-cyber-sim
 
 ENTRYPOINT [ "tail", "-f", "/dev/null" ]
